--- conflicted
+++ resolved
@@ -1,6 +1,6 @@
-# Principe d'écriture d'un code Javascript cohérent et idiomatique
-
-## Il s'agit d'un document vivant, les nouvelles idées pour améliorer le code autour de nous sont toujours les bienvenues. Pour Contribuer: "fork", "clone", "branch", "commit", "push", "pull request".
+# Principles of Writing Consistent, Idiomatic JavaScript
+
+## This is a living document and new ideas for improving the code around us are always welcome. Contribute: fork, clone, branch, commit, push, pull request.
 
 * Rick Waldron [@rwaldron](http://twitter.com/rwaldron), [github](https://github.com/rwldrn)
 * Mathias Bynens [@mathias](http://twitter.com/mathias), [github](https://github.com/mathiasbynens)
@@ -8,29 +8,17 @@
 * Kit Cambridge  [@kitcambridge](http://twitter.com/kitcambridge), [github](https://github.com/kitcambridge)
 * Raynos  [github](https://github.com/Raynos)
 * Matias Arriola [@MatiasArriola](https://twitter.com/MatiasArriola), [github](https://github.com/MatiasArriola/)
-<<<<<<< HEAD
-* John Fischer [@jfroffice](https://twitter.com/jfroffice), [github](https://github.com/jfroffice/)
-=======
->>>>>>> ee47c322
 * Idan Gazit [@idangazit](http://twitter.com/idangazit), [github](https://github.com/idangazit)
 * Leo Balter [@leobalter](http://twitter.com/leobalter), [github](https://github.com/leobalter)
 * Breno Oliveira [@garu_rj](http://twitter.com/garu_rj), [github](https://github.com/garu)
 * Leo Beto Souza [@leobetosouza](http://twitter.com/leobetosouza), [github](https://github.com/leobetosouza)
-<<<<<<< HEAD
-=======
 * Ryuichi Okumura [@okuryu](http://twitter.com/okuryu), [github](https://github.com/okuryu)
 * EngForDev [engfordev](http://www.opentutorials.org/course/167/1363) - Hwan Min Hong / MinTaek Kwon [@leoinsight](http://twitter.com/leoinsight) / Tw Shim [@marocchino](http://twitter.com/marocchino), [github](https://github.com/marocchino) / Nassol Kim [@nassol99](http://twitter.com/nassol99), [github](https://github.com/nassol) / Juntai Park [@rkJun](http://twitter.com/rkJun), [github](https://github.com/rkJun) / Minkyu Shim / Gangmin Won / Justin Yoo [@justinchronicle](http://twitter.com/justinchronicle) / Daeyup Lee
 
 ## All code in any code-base should look like a single person typed it, no matter how many people contributed.
->>>>>>> ee47c322
-
-## Tout code, peu importe les bases sur lequels il est établi, devrait ressembler au code tapé par une seule personne, peu importe le nombre de personnes ayant contribué.
-
-<<<<<<< HEAD
-### La liste suivante donne un aperçu des pratiques que j'utilise dans tout le code dont j'en suis l'auteur. Les contributions aux projets dont je suis l'auteur doivent suivre ces lignes directrices.
-
-### Je n'ai pas l'intention d'imposer mes préférences de style sur le code d'autres personnes. Si elles ont un style commun, dans ce cas, il est important de respecter le style de chacun.
-=======
+
+### The following list outlines the practices that I use in all code that I am the original author of; contributions to projects that I have created should follow these guidelines.
+
 ### I do not intend to impose my style preferences on other people's code; if they have an existing common style - this should be respected.
 
 > "Part of being a good steward to a successful project is realizing that writing code for yourself is a Bad Idea™. If thousands of people are using your code, then write your code for maximum clarity, not your personal preference of how to get clever within the spec." - Idan Gazit
@@ -43,19 +31,10 @@
 * [Portuguese - Brazil](https://github.com/rwldrn/idiomatic.js/tree/master/translations/pt_BR)
 * [Korean](https://github.com/rwldrn/idiomatic.js/tree/master/translations/ko_KR)
 * [Japanese](https://github.com/rwldrn/idiomatic.js/tree/master/translations/ja_JP)
->>>>>>> ee47c322
-
-> "Il est essentiel de réaliser que pour la réussite d'un projet, un bon intervenant ne doit pas coder pour soi-même mais pour les autres. Si un millier de personnes doivent utiliser votre code, écrivez le avec un maximun de clareté, non pour des préférences personnelles, mais pour être au plus prêt du besoin." - Idan Gazit
-
-## Traductions
-
-* [Anglais](https://github.com/rwldrn/idiomatic.js)
-* [Espagnol](https://github.com/MatiasArriola/idiomatic.js/)
-* [Portugais - Brésilien](https://github.com/leobalter/idiomatic.js/)
-
-## Important, aspect non-idiomatique :
-
-### Qualité du Code : indispensables, ressources et références
+
+## Important, Non-Idiomatic Stuff:
+
+### Code Quality: Awesome Tools, Resources & References
 
  * [jsPerf](http://jsperf.com/)
  * [jsFiddle](http://jsfiddle.net/)
@@ -64,13 +43,14 @@
  * [jshint](http://jshint.com/)
  * [jslint](http://jslint.org/)
 
-[Optimisation des outils de qualité de code par Anton Kovalyov](http://anton.kovalyov.net/slides/gothamjs/)
-
-### Soyez cohérent
+[Leveraging Code Quality Tools by Anton Kovalyov](http://anton.kovalyov.net/slides/gothamjs/)
+
+
+### Get Smart
 
 [http://es5.github.com/](http://es5.github.com/)
 
-Ce qui suit doit être considéré comme 1) __incomplet__, et comme une 2) __LECTURE OBLIGATOIRE__. Je n'ai pas toujours d'accord avec le style écrit par les auteurs ci-dessous, mais une chose est certaine : ils sont conformes. En outre, ce sont les autorités sur le language.
+The following should be considered 1) incomplete, and 2) *REQUIRED READING*. I don't always agree with the style written by the authors below, but one thing is certain: They are consistent. Furthermore, these are authorities on the language.
 
  * [Baseline For Front End Developers](http://rmurphey.com/blog/2012/04/12/a-baseline-for-front-end-developers/)
  * [Eloquent JavaScript](http://eloquentjavascript.net/)
@@ -80,28 +60,17 @@
  * [Douglas Crockford's Wrrrld Wide Web](http://www.crockford.com)
  * [JS Assessment](https://github.com/rmurphey/js-assessment)
 
-### Processus de "build" et de déploiement
-
-<<<<<<< HEAD
-Les projets doivent toujours tenter d'inclure des moyens de vérifier le code implémenté avec Lint, testé et minifier les fichiers afin d'avoir de meilleurs performances en production.
-Pour cette tâche, [Grunt](https://github.com/cowboy/grunt) maintenu par Ben Alman rassemble les bonnes pratiques, que nous soutenons dans notre project.
-=======
+
 ### Build & Deployment Process
 
 Projects should always attempt to include some generic means by which source can be linted, tested and compressed in preparation for production use. For this task, [grunt](https://github.com/cowboy/grunt) by Ben Alman is second to none and has officially replaced the "kits/" directory of this repo.
 
 
->>>>>>> ee47c322
-
-### Testabilité
-
-<<<<<<< HEAD
-Les projets _doivent_ inclure certaines formes de test unitaire : tests d'implementation et de périmètre fonctionnelle. Utilisez des démos de cas d'utilisation NE SONT PAS des "tests". Ce qui suit est une liste de bibliothèque de test, aucune d'entre elles n'est approuvée plus que l'autre.
-=======
+
+
 ### Test Facility
 
 Projects _must_ include some form of unit, reference, implementation or functional testing. Use case demos DO NOT QUALIFY as "tests". The following is a list of test frameworks, none of which are endorsed more than the other.
->>>>>>> ee47c322
 
  * [QUnit](http://github.com/jquery/qunit)
  * [Jasmine](https://github.com/pivotal/jasmine)
@@ -109,29 +78,18 @@
  * [Mocha](https://github.com/visionmedia/mocha)
  * [Hiro](http://hirojs.com/)
  * [JsTestDriver](https://code.google.com/p/js-test-driver/)
-<<<<<<< HEAD
-
-## Table des matières
-=======
  * [Buster.js](http://busterjs.org/)
->>>>>>> ee47c322
-
- * [Les Espaces](#whitespace)
- * [Une Syntaxe Précise](#spacing)
- * [Vérification de Type (Courtesy jQuery Core Style Guidelines)](#type)
- * [Tests Conditionnels](#cond)
- * [Style Pratique](#practical)
- * [Règles de nommage](#naming)
- * [Divers](#misc)
+
+## Table of Contents
+
+ * [Whitespace](#whitespace)
+ * [Beautiful Syntax](#spacing)
+ * [Type Checking (Courtesy jQuery Core Style Guidelines)](#type)
+ * [Conditional Evaluation](#cond)
+ * [Practical Style](#practical)
+ * [Naming](#naming)
+ * [Misc](#misc)
  * [Native & Host Objects](#native)
-<<<<<<< HEAD
- * [Commentaires](#comments)
- * [Un code, un language](#language)
-
-## Manifeste : style idiomatique
-
-1. <a name="whitespace">Les Espaces</a>
-=======
  * [Comments](#comments)
  * [One Language Code](#language)
 
@@ -160,22 +118,10 @@
       - Eliminating end of line whitespace
       - Eliminating blank line whitespace
       - Commits and diffs that are easier to read
->>>>>>> ee47c322
-
-	* Ne jamais mélanger les espaces et les tabulations.
-	* Avant d'écriture le moindre code en début de projet, vous devez choisir entre l'indentation par espace ou par tabulation. C'est une règle.
-	 	* Pour la lisibilité, paramétrer votre éditeur avec une indentation de 4 caractères.
-	* Si votre éditeur le supporte, travaillez toujours avec le mode "afficher les caractères invisibles" actif. Les avantages de cette pratique sont:
-		* Améliore la cohérence du code
-		* Elimine les espaces de fin de ligne
-		* Elimine les espaces utilisés pour des lignes blanches
-		* Améliorer la lisibilité de vos "commit" et des "diff"
-
-2. <a name="spacing">Une Syntaxe Précise</a>
-
-<<<<<<< HEAD
-	A. Parenthèses, Accolades, Sauts de ligne
-=======
+
+
+2. <a name="spacing">Beautiful Syntax</a>
+
     A. Parens, Braces, Linebreaks
 
     ```javascript
@@ -189,21 +135,12 @@
     if(condition) doSomething();
 
     while(condition) iterating++;
->>>>>>> ee47c322
 
     for(var i=0;i<100;i++) someIterativeFn();
 
-<<<<<<< HEAD
-	// if/else/for/while/try ont toujours des espaces, des parenthèses et plusieurs sauts de ligne
-	// cela améliore la lisibilité
-
-	// 2.A.1.1
-	// Exemples de mauvaises pratiques
-=======
 
     // 2.A.1.1
     // Use whitespace to promote readability
->>>>>>> ee47c322
 
     if ( condition ) {
       // statements
@@ -219,53 +156,6 @@
 
     // Even better:
 
-<<<<<<< HEAD
-	// 2.A.1.1
-	// Utilisez les espaces afin d'améliorer la lisibilité
-
-	if ( condition ) {
-		// déclarations
-	}
-
-	while ( condition ) {
-		// déclarations
-	}
-
-	for ( var i = 0; i < 100; i++ ) {
-		// déclarations
-	}
-
-	// même mieux:
-	var i,
-		length = 100;
-
-	for ( i = 0; i < length; i++ ) {
-		// déclarations
-	}
-
-	// Ou...
-	var i = 0,
-		length = 100;
-
-	for ( ; i < length; i++ ) {
-		// déclarations
-	}
-
-	var prop;
-	for ( prop in object ) {
-		// déclarations
-	}
-
-
-	if ( true ) {
-		// déclarations
-	} else {
-		// déclarations
-	}
-	```
-
-	B. Déclaration, Affectation, Fonction ( Nommage, Expression, Constructeur )
-=======
     var i,
       length = 100;
 
@@ -298,7 +188,6 @@
 
 
     B. Assignments, Declarations, Functions ( Named, Expression, Constructor )
->>>>>>> ee47c322
 
     ```javascript
 
@@ -308,53 +197,6 @@
       num = 1,
       undef;
 
-<<<<<<< HEAD
-	// Notations littérales:
-	var array = [],
-		object = {};
-
-	// 2.B.1.2
-	// Utilisez une unique déclaration `var` par portée de (fonction) améliore la
-	// lisibilité et permets de garder une déclaration séparée du corps de la fonction
-	// (en adéquation avec la portée des variables JS)
-
-	// Mauvais
-	var foo = "";
-	var bar = "";
-	var qux;
-
-	// Correcte
-	var foo = "",
-		bar = "",
-		quux;
-
-	// ou..
-	var // donnez votre avis
-	foo = "",
-	bar = "",
-	quux;
-
-	// 2.B.1.3
-	// La déclaration des variables 'var' doit toujours être au début de la portée de chaque fonction.
-	// Le même principe s'applique au 'const' défini dans ECMAScript 6.
-
-	// Mauvais
-	function foo() {
-
-		// déclarations
-		var bar = "",
-			qux;
-	}
-
-	// Correcte
-	function foo() {
-		var bar = "",
-			qux;
-
-		// toutes les autres déclarations sont après la déclaration des variables.
-	}
-	```
-=======
     // Literal notations:
     var array = [],
       object = {};
@@ -383,56 +225,25 @@
     // 2.B.1.3
     // var statements should always be in the beginning of their respective scope (function).
     // Same goes for const and let from ECMAScript 6.
->>>>>>> ee47c322
 
     // Bad
     function foo() {
 
-<<<<<<< HEAD
-	// 2.B.2.1
-	// Déclaration de fonction nommée
-	function foo( arg1, argN ) {
-=======
       // some statements here
->>>>>>> ee47c322
 
       var bar = "",
         qux;
     }
 
-<<<<<<< HEAD
-	// Utilisation
-	foo( arg1, argN );
-=======
     // Good
     function foo() {
       var bar = "",
         qux;
->>>>>>> ee47c322
 
       // all statements after the variables declarations.
     }
     ```
 
-<<<<<<< HEAD
-	// 2.B.2.2
-	// Déclaration de fonction nommée
-	function square( number ) {
-		return number * number;
-	}
-
-	// Utilisation
-	square( 10 );
-
-	// Passage d'une callback par variable nommée
-	function square( number, callback ) {
-		callback( number * number );
-	}
-
-	square( 10, function( square ) {
-		// déclaration de la callback
-	});
-=======
     ```javascript
 
     // 2.B.2.1
@@ -440,46 +251,10 @@
     function foo( arg1, argN ) {
 
     }
->>>>>>> ee47c322
 
     // Usage
     foo( arg1, argN );
 
-<<<<<<< HEAD
-	// 2.B.2.3
-	// Expression de fonction
-	var square = function( number ) {
-		// Renvoie quelque chose de pertinent
-		return number * number;
-	};
-
-	// Expression de fonction avec un identifiant
-	// Cette forme préférée a pour valeur ajoutée d'être en mesure de se faire appeler
-	// et d'avoir une identité dans les traces de pile
-	var factorial = function factorial( number ) {
-		if ( number < 2 ) {
-			return 1;
-		}
-
-		return number * factorial( number-1 );
-	};
-
-
-	// 2.B.2.4
-	// Déclaration de Constructeur
-	function FooBar( options ) {
-
-		this.options = options;
-	}
-
-	// Utilisation
-	var fooBar = new FooBar({ a: "alpha" });
-
-	fooBar.options;
-	// { a: "alpha" }
-
-	```
-=======
 
     // 2.B.2.2
     // Named Function Declaration
@@ -506,7 +281,6 @@
       // Return something valuable and relevant
       return number * number;
     };
->>>>>>> ee47c322
 
     // Function Expression with Identifier
     // This preferred form has the added value of being
@@ -516,35 +290,10 @@
         return 1;
       }
 
-<<<<<<< HEAD
-	C. Exceptions et légères différences
-=======
       return number * factorial( number-1 );
     };
->>>>>>> ee47c322
-
-
-<<<<<<< HEAD
-	// 2.C.1.1
-	// Fonctions avec 'callbacks'
-	foo(function() {
-		// remarque : il n'y a pas d'espace supplémentaire entre la première parenthèse
-		// d'exécution de la fonction appelée et le mot réservé "function"
-	});
-
-	// Fonction acceptant un tableau, sans espace
-	foo([ "alpha", "beta" ]);
-
-	// 2.C.1.2
-	// Fonction acceptant un objet, sans espace
-	foo({
-		a: "alpha",
-		b: "beta"
-	});
-
-	// Regroupement de déclaration à l'intérieur de parenthèse, sans espace
-	if ( !("foo" in obj) ) {
-=======
+
+
     // 2.B.2.4
     // Constructor Declaration
     function FooBar( options ) {
@@ -557,21 +306,13 @@
 
     fooBar.options;
     // { a: "alpha" }
->>>>>>> ee47c322
-
-    ```
-
-
-<<<<<<< HEAD
-	D. La cohérence gagne toujours
-
-	Dans les sections 2.A-2.C, les règles d'espacement sont énoncées sous forme de recommandation avec un objectif simple et plus abouti : la cohérence.
-	Il est important de noter que les préférences de formatage, tel que les "espaces situés à l'intérieur de déclaration", doivent être considérer comme optionnels. Un _unique style_ doit exister pour tous les sources d'un projet.
-=======
+
+    ```
+
+
     C. Exceptions, Slight Deviations
 
     ```javascript
->>>>>>> ee47c322
 
     // 2.C.1.1
     // Functions with callbacks
@@ -583,25 +324,6 @@
     // Function accepting an array, no space
     foo([ "alpha", "beta" ]);
 
-<<<<<<< HEAD
-	if (condition) {
-		// déclarations
-	}
-
-	while (condition) {
-		// déclarations
-	}
-
-	for (var i = 0; i < 100; i++) {
-		// déclarations
-	}
-
-	if (true) {
-		// déclarations
-	} else {
-		// déclarations
-	}
-=======
     // 2.C.1.2
     // Function accepting an object, no space
     foo({
@@ -616,15 +338,9 @@
     if ( !("foo" in obj) ) {
 
     }
->>>>>>> ee47c322
-
-    ```
-
-<<<<<<< HEAD
-	E. Fin de ligne et lignes vides
-
-	Les espaces peuvent anéantir la lisibilité de vos "diffs". Considérez que la suppression des espaces et des espaces en fin de ligne doit être effectuer __automatiquement__ avant chaque "commit".
-=======
+
+    ```
+
     D. Consistency Always Wins
 
     In sections 2.A-2.C, the whitespace rules are set forth as a recommendation with a simpler, higher purpose: consistency.
@@ -661,15 +377,10 @@
     F. End of Lines and Empty Lines
 
     Whitespace can ruin diffs and make changesets impossible to read. Consider incorporating a pre-commit hook that removes end-of-line whitespace and blanks spaces on empty lines automatically.
->>>>>>> ee47c322
-
-3. <a name="type">Vérification de Type (Courtesy jQuery Core Style Guidelines)</a>
-
-<<<<<<< HEAD
-	3.A Types réels
-=======
+
+3. <a name="type">Type Checking (Courtesy jQuery Core Style Guidelines)</a>
+
     A. Actual Types
->>>>>>> ee47c322
 
     String:
 
@@ -689,180 +400,31 @@
 
     Array:
 
-<<<<<<< HEAD
-		`Array.isArray(arrayObject)`
-		(dans la mesure du possible)
-=======
         Array.isArray( arrayLikeObject )
         (wherever possible)
->>>>>>> ee47c322
 
     Node:
 
         elem.nodeType === 1
 
-<<<<<<< HEAD
-	* null ou undefined:
-=======
     null:
->>>>>>> ee47c322
 
         variable === null
 
     null or undefined:
 
-<<<<<<< HEAD
-		* Variable Global:
-=======
         variable == null
->>>>>>> ee47c322
 
     undefined:
 
-<<<<<<< HEAD
-		* Variable Local:
-=======
       Global Variables:
->>>>>>> ee47c322
 
         typeof variable === "undefined"
 
-<<<<<<< HEAD
-		* Propriétés:
-			* `object.prop === undefined`
-			* `object.hasOwnProperty( prop )`
-			* `"prop" in object`
-=======
       Local Variables:
->>>>>>> ee47c322
 
         variable === undefined
 
-<<<<<<< HEAD
-	JavaScript est un langage typé dynamiquement - ce qui peut être votre meilleur ami comme votre pire ennemi : respectez donc les 'type', en appliquant les règles ci-dessus.
-
-
-	3.B Coercion de type
-
-	Considérons les implications de ce qui suit...
-
-	Etant donné ce code HTML:
-
-	```html
-
-	<input type="text" id="foo-input" value="1">
-
-	```
-
-
-	```js
-
-	// 3.B.1.1
-
-	// `foo` a été déclaré avec la valeur `0` et son type est `number`
-	var foo = 0;
-
-	// typeof foo;
-	// "number"
-	...
-
-	// Quelque part plus loin dans votre code, vous devez mettre à jour `foo`
-	// avec une nouvelle valeur issue de l'element 'input'
-
-	foo = document.getElementById("foo-input").value;
-
-	// Si vous deviez tester `typeof foo` maintenant, le résultat serait "string"
-	// Cela signifie que si vous aviez la logique testant `foo` comme suit:
-
-	if ( foo === 1 ) {
-
-		important();
-	}
-
-	// `important()` ne serait jamais évalué, même si `foo` a une valeur de "1"
-
-
-	// 3.B.1.2
-
-	// Vous pouvez vous prémunir de ce problème en utilisant la coercion de type de l'opérateur unaire + ou -:
-
-	foo = +document.getElementById("foo-input").value;
-	      ^ opérateur unaire + convertissant à sa droite l'opérante en "number"
-
-	// typeof foo;
-	// "number"
-
-	if ( foo === 1 ) {
-
-		important();
-
-	}
-
-	// `important()` sera évaluer
-	```
-
-	Voici quelques cas courants de coercion:
-
-
-	```javascript
-
-	// 3.B.2.1
-
-	var number = 1,
-		string = "1",
-		bool = false;
-
-	number;
-	// 1
-
-	number + "";
-	// "1"
-
-	string;
-	 // "1"
-
-	+string;
-	// 1
-
-	+string++;
-	// 1
-
-	string;
-	// 2
-
-	bool;
-	// false
-
-	+bool;
-	// 0
-
-	bool + "";
-	// "false"
-	```
-
-
-	```javascript
-	// 3.B.2.2
-
-	var number = 1,
-		string = "1",
-		bool = true;
-
-	string === number;
-	// false
-
-	string === number + "";
-	// true
-
-	+string === number;
-	// true
-
-	bool === number;
-	// false
-
-	+bool === number;
-	// true
-=======
       Properties:
 
         object.prop === undefined
@@ -1026,46 +588,8 @@
 
     ```javascript
     // 3.B.2.3
->>>>>>> ee47c322
-
-	bool === string;
-	// false
-
-<<<<<<< HEAD
-	bool === !!string;
-	// true
-	```
-
-	```javascript
-	// 3.B.2.3
-
-	var array = [ "a", "b", "c" ];
-
-	!!~array.indexOf( "a" );
-	// true
-
-	!!~array.indexOf( "b" );
-	// true
-
-	!!~array.indexOf( "c" );
-	// true
-
-	!!~array.indexOf( "d" );
-	// false
-
-
-	var num = 2.5;
-
-	parseInt( num, 10 );
-
-	// identique à...
-
-	~~num;
-
-	```
-
-4. <a name="cond">Tests Conditionnels</a>
-=======
+
+
     var num = 2.5;
 
     parseInt( num, 10 );
@@ -1102,130 +626,50 @@
     
 
 
->>>>>>> ee47c322
-
-    ```
-
-<<<<<<< HEAD
-	// 4.1.1
-	// Lorsque vous évaluez que la taille d'un tableau est non nulle,
-	// Plutôt que d'utiliser l'expression suivante :
-	if ( array.length > 0 ) ...
-
-	// ...préférez :
-	if ( array.length ) ...
-=======
-
->>>>>>> ee47c322
+
+    ```
+
+
 
 4. <a name="cond">Conditional Evaluation</a>
 
-<<<<<<< HEAD
-	// 4.1.2
-	// A l'inverse, lorsque vous évaluez si un tableau est vide,
-	// Plutôt que d'utiliser l'expression suivante :
-	if ( array.length === 0 ) ...
-
-	// ...préférez :
-	if ( !array.length ) ...
-=======
     ```javascript
 
     // 4.1.1
     // When only evaluating that an array has length,
     // instead of this:
     if ( array.length > 0 ) ...
->>>>>>> ee47c322
 
     // ...evaluate truthiness, like this:
     if ( array.length ) ...
 
-<<<<<<< HEAD
-	// 4.1.3
-	// Lorsque vous évaluez si une chaine est non vide,
-	// Plutôt que d'utiliser l'expression suivante :
-	if ( string !== "" ) ...
-
-	// ...préférez :
-	if ( string ) ...
-=======
 
     // 4.1.2
     // When only evaluating that an array is empty,
     // instead of this:
     if ( array.length === 0 ) ...
->>>>>>> ee47c322
 
     // ...evaluate truthiness, like this:
     if ( !array.length ) ...
 
-<<<<<<< HEAD
-	// 4.1.4
-	// A l'inverse, lorsque vous évaluez si une chaine est vide,
-	// Plutôt que d'utiliser l'expression suivante :
-	if ( string === "" ) ...
-
-	// ...préférez :
-	if ( !string ) ...
-=======
 
     // 4.1.3
     // When only evaluating that a string is not empty,
     // instead of this:
     if ( string !== "" ) ...
->>>>>>> ee47c322
 
     // ...evaluate truthiness, like this:
     if ( string ) ...
 
-<<<<<<< HEAD
-	// 4.1.5
-	// Lorsque vous évaluez si une référence est vraie,
-	// Plutôt que d'utiliser l'expression suivante :
-	if ( foo === true ) ...
-
-	// ...évaluer ce que cela signifie et bénéficier des tests primitifs:
-	if ( foo ) ...
-=======
 
     // 4.1.4
     // When only evaluating that a string _is_ empty,
     // instead of this:
     if ( string === "" ) ...
->>>>>>> ee47c322
 
     // ...evaluate falsy-ness, like this:
     if ( !string ) ...
 
-<<<<<<< HEAD
-	// 4.1.6
-	// Lorsque vous évaluez si une référence est fausse,
-	// Plutôt que d'utiliser l'expression suivante :
-	if ( foo === false ) ...
-
-	// ...utilise la négation et la coercion de l'évaluation de la vérité:
-	if ( !foo ) ...
-
-	// ...Soyez prudent, cela correspondra aux valeurs suivantes: 0, "", null, undefined, NaN
-	// Vous _DEVEZ_ dans ce cas tester la valeur `faux`, comme suit:
-	if ( foo === false ) ...
-
-
-	// 4.1.7
-	// Lorsque vous évaluez une référence et seulement une référence qui peut être null ou undefined, mais NOT fausse, "" ou 0,
-	// Plutôt que d'utiliser l'expression suivante :
-	if ( foo === null || foo === undefined ) ...
-
-	// ...bénéficier de la coercion de type ==, comme suit:
-	if ( foo == null ) ...
-
-	// Souvenez vous, utilisez == vérifira une égalité avec `null` et `null` & `undefined`
-	// mais pas `false`, "" ou 0
-	null == undefined
-
-	```
-	_TOUJOURS_ tester avec le meilleur et le plus performant des résultats - les consignes ci-dessus sont une ligne de conduite et non un dogme.
-=======
 
     // 4.1.5
     // When only evaluating that a reference is true,
@@ -1256,28 +700,11 @@
 
     // ...take advantage of == type coercion, like this:
     if ( foo == null ) ...
->>>>>>> ee47c322
 
     // Remember, using == will match a `null` to BOTH `null` and `undefined`
     // but not `false`, "" or 0
     null == undefined
 
-<<<<<<< HEAD
-	// 4.2.1
-	// Cohercion de Type coercion et remarques
-
-	Preferez `===` à la place de `==` (à moins que le cas de test require la perte d'évaluation de type)
-
-	=== n'effectue pas de cohercion de type, ce qui signifie que:
-
-	"1" === 1;
-	// faux
-
-	== effectue la cohercion de type, ce qui signifie que:
-
-	"1" == 1;
-	// vrai
-=======
     ```
     ALWAYS evaluate for the best, most accurate result - the above is a guideline, not a dogma.
 
@@ -1292,20 +719,9 @@
 
     "1" === 1;
     // false
->>>>>>> ee47c322
 
     // == does coerce type, which means that:
 
-<<<<<<< HEAD
-	// 4.2.2
-	// Booléens, valeurs de vérités et de négation
-
-	Booléens: true, false
-
-	sont vrais: "foo", 1
-
-	sont faux: "", 0, null, undefined, NaN, void 0
-=======
     "1" == 1;
     // true
 
@@ -1315,7 +731,6 @@
 
     // Booleans:
     true, false
->>>>>>> ee47c322
 
     // Truthy:
     "foo", 1
@@ -1323,52 +738,13 @@
     // Falsy:
     "", 0, null, undefined, NaN, void 0
 
-<<<<<<< HEAD
-5. <a name="practical">Style usuel</a>
-=======
-    ```
->>>>>>> ee47c322
-
-
-<<<<<<< HEAD
-	// 5.1.1
-	// Module
-=======
+    ```
+
+
 5. <a name="practical">Practical Style</a>
->>>>>>> ee47c322
-
-    ```javascript
-
-<<<<<<< HEAD
-			var data = "secret";
-
-			return {
-				// This is some boolean property
-				bool: true,
-				// Some string value
-				string: "a string",
-				// An array property
-				array: [ 1, 2, 3, 4 ],
-				// An object property
-				object: {
-					lang: "en-Us"
-				},
-				getData: function() {
-					// get the current value of `data`
-					return data;
-				},
-				setData: function( value ) {
-					// set the value of `data` and return it
-					return ( data = value );
-				}
-			};
-		})();
-
-		// D'autres choses peuvent être implémenter ici
-
-		// Exposition de notre module via l'objet global
-		global.Module = Module;
-=======
+
+    ```javascript
+
     // 5.1.1
     // A Practical Module
 
@@ -1398,40 +774,26 @@
           }
         };
       })();
->>>>>>> ee47c322
 
       // Other things might happen here
 
       // expose our module to the global object
       global.Module = Module;
 
-<<<<<<< HEAD
-	```javascript
-
-	// 5.2.1
-	// Contructeur
-=======
     })( this );
 
     ```
 
     ```javascript
->>>>>>> ee47c322
 
     // 5.2.1
     // A Practical Constructor
 
     (function( global ) {
 
-<<<<<<< HEAD
-			this.foo = foo;
-			return this;
-		}
-=======
       function Ctor( foo ) {
 
         this.foo = foo;
->>>>>>> ee47c322
 
         return this;
       }
@@ -1444,24 +806,12 @@
         return ( this.foo = val );
       };
 
-<<<<<<< HEAD
-		// Appel du contructeur sans `new`, en utilisant cette syntaxe:
-		var ctor = function( foo ) {
-			return new Ctor( foo );
-		};
-=======
->>>>>>> ee47c322
 
       // To call constructor's without `new`, you might do this:
       var ctor = function( foo ) {
         return new Ctor( foo );
       };
 
-<<<<<<< HEAD
-		// Exposition de notre constructeur via l'objet global
-		global.ctor = ctor;
-=======
->>>>>>> ee47c322
 
       // expose our constructor to the global object
       global.ctor = ctor;
@@ -1470,21 +820,14 @@
 
     ```
 
-6. <a name="naming">Règles de nommage</a>
-
-
-<<<<<<< HEAD
-	Vous n'êtes pas un compilateur ou un minificateur, il ne faut pas essayer d'être un.
-
-	Le code suivant est un exemple flagrant de ce qu'il ne faut pas faire:
-=======
+
+
 6. <a name="naming">Naming</a>
 
 
     You are not a human code compiler/compressor, so don't try to be one.
 
     The following code is an example of egregious naming:
->>>>>>> ee47c322
 
     ```javascript
 
@@ -1498,25 +841,14 @@
     for(i=0;i<els.length;i++){a.push(els[i]);}
     ```
 
-<<<<<<< HEAD
-	Vous avez peut être probablement écrit le code comme ci-dessus - nous espérons que cette mauvaise pratique se terminera aujourd'hui.
-
-	Ci-dessous la même logique, avec plus de clareté et surtout plus de lisibilité fonctionnelle:
-=======
     Without a doubt, you've written code like this - hopefully that ends today.
 
     Here's the same piece of logic, but with kinder, more thoughtful naming (and a readable structure):
->>>>>>> ee47c322
-
-    ```javascript
-
-<<<<<<< HEAD
-	// 6.2.1
-	// Exemple de code avec un nommage amélioré
-=======
+
+    ```javascript
+
     // 6.2.1
     // Example of code with improved names
->>>>>>> ee47c322
 
     function query( selector ) {
       return document.querySelectorAll( selector );
@@ -1533,42 +865,10 @@
 
     ```
 
-<<<<<<< HEAD
-	Quelques conseilles supplémentaires:
-=======
     A few additional naming pointers:
->>>>>>> ee47c322
-
-    ```javascript
-
-<<<<<<< HEAD
-	// 6.3.1
-	// Nommage des chaines de caractères "string"
-
-	`dog` est une chaine de caractère
-
-
-	// 6.3.2
-	// Nommage des chaines des tableaux "array"
-
-	`dogs` est un tableau de `dog` chaine de caractère
-
-
-	// 6.3.3
-	// Nommage des fonctions, objets, instances, etc
-
-	camelCase; fonction et déclarations var
-
-
-	// 6.3.4
-	// Nommage des contructeurs, prototypes, etc.
-
-	PascalCase; fonction constructeur
-
-
-	// 6.3.5
-	// Nommage des expressions régulières
-=======
+
+    ```javascript
+
     // 6.3.1
     // Naming strings
 
@@ -1595,18 +895,12 @@
 
     // 6.3.5
     // Naming regular expressions
->>>>>>> ee47c322
 
     rDesc = //;
 
 
-<<<<<<< HEAD
-	// 6.3.6
-	// Extrait du guide de la librairie de Google Closure
-=======
     // 6.3.6
     // From the Google Closure Library Style Guide
->>>>>>> ee47c322
 
     functionNamesLikeThis;
     variableNamesLikeThis;
@@ -1615,87 +909,22 @@
     methodNamesLikeThis;
     SYMBOLIC_CONSTANTS_LIKE_THIS;
 
-	```
-
-7. <a name="misc">Divers</a>
-
-<<<<<<< HEAD
-	Cette section servira à illustrer des idées et des concepts qui ne devraient pas être considérés comme un dogme, mais il existe, au lieu d'encourager les pratiques en doute dans une tentative de trouver de meilleures façons de le faire les tâches courantes de programmation JavaScript.
-=======
-    ```
->>>>>>> ee47c322
-
-	A. L'utilisation des `switch` doit être évitée, les méthodes modernes de tracking devraient 'blacklister' l'utilisation des fonctions avec `switch`.
-
-<<<<<<< HEAD
-	Il semble y avoir des améliorations radicales à l'exécution des déclarations de `switch` dans les dernières version de Firefox et Chrome.    
-	http://jsperf.com/switch-vs-object-literal-vs-module
-
-	Des améliorations notables sont également visibles ici:
-	https://github.com/rwldrn/idiomatic.js/issues/13
-=======
+
+
+    ```
+
+7. <a name="misc">Misc</a>
+
     This section will serve to illustrate ideas and concepts that should not be considered dogma, but instead exists to encourage questioning practices in an attempt to find better ways to do common JavaScript programming tasks.
 
     A. Using `switch` should be avoided, modern method tracing will blacklist functions with switch statements
 
     There seems to be drastic improvements to the execution of `switch` statements in latest releases of Firefox and Chrome.
     http://jsperf.com/switch-vs-object-literal-vs-module
->>>>>>> ee47c322
 
     Notable improvements can be witnesses here as well:
     https://github.com/rwldrn/idiomatic.js/issues/13
 
-<<<<<<< HEAD
-	// 7.A.1.1
-	// Exemple de déclaration de `switch`
-
-	switch( foo ) {
-		case "alpha":
-			alpha();
-			break;
-		case "beta":
-			beta();
-			break;
-		default:
-			// comportement par défaut
-			break;
-	}
-
-	// 7.A.1.2
-	// Une meilleur approche est d'utiliser un object literal ou même un module:
-
-	var switchObj = {
-		alpha: function() {
-			// déclarations
-			// return
-		},
-		beta: function() {
-			// déclarations
-			// return
-		},
-		_default: function() {
-			// déclarations
-			// return
-		}
-	};
-
-	var switchModule = (function () {
-		return {
-			alpha: function() {
-				// déclarations
-				// return
-			},
-			beta: function() {
-				// déclarations
-				// return
-			},
-			_default: function() {
-				// déclarations
-				// return
-			}
-		};
-	})();
-=======
     ```javascript
 
     // 7.A.1.1
@@ -1730,7 +959,6 @@
         // a return
       }
     };
->>>>>>> ee47c322
 
     var switchModule = (function () {
       return {
@@ -1750,16 +978,10 @@
     })();
 
 
-<<<<<<< HEAD
-	( Object.hasOwnProperty.call( switchObj, foo ) && switchObj[ foo ] || switchObj._default )( args );
-
-	( Object.hasOwnProperty.call( switchObj, foo ) && switchModule[ foo ] || switchModule._default )( args );
-=======
     // 7.A.1.3
     // If `foo` is a property of `switchObj` or `switchModule`, execute as a method...
 
     ( Object.hasOwnProperty.call( switchObj, foo ) && switchObj[ foo ] || switchObj._default )( args );
->>>>>>> ee47c322
 
     ( Object.hasOwnProperty.call( switchObj, foo ) && switchModule[ foo ] || switchModule._default )( args );
 
@@ -1773,11 +995,7 @@
 
     // This pattern also promotes code reusability.
 
-<<<<<<< HEAD
-	B. Les "return" prématurés permettent d'améliorer la lisibilité du code avec une différence de performance négligeable
-=======
-    ```
->>>>>>> ee47c322
+    ```
 
     B. Early returns promote code readability with negligible performance difference
 
@@ -1788,10 +1006,6 @@
     function returnLate( foo ) {
       var ret;
 
-<<<<<<< HEAD
-	// Good:
-	function returnEarly( foo ) {
-=======
       if ( foo ) {
         ret = "foo";
       } else {
@@ -1801,7 +1015,6 @@
     }
 
     // Good:
->>>>>>> ee47c322
 
     function returnEarly( foo ) {
 
@@ -1816,19 +1029,11 @@
 
 8. <a name="native">Native & Host Objects</a>
 
-<<<<<<< HEAD
-        Le principe de base est ici:
-
-	### Ne faites pas de choses stupides et tout sera OK.
-
-	Pour renforcer ce concept, s'il vous plaît regarder la présentation suivante:
-=======
     The basic principle here is:
 
     ### Don't do stupid shit and everything will be ok.
 
     To reinforce this concept, please watch the following presentation:
->>>>>>> ee47c322
 
     #### “Everything is Permitted: Extending Built-ins” by Andrew Dupont (JSConf2011, Portland, Oregon)
 
@@ -1837,24 +1042,8 @@
     http://blip.tv/jsconf/jsconf2011-andrew-dupont-everything-is-permitted-extending-built-ins-5211542
 
 
-9. <a name="comments">Commentaires</a>
-
-	* Le style de commentaire JSDoc est bon (Closure Compiler type hints++)
-	* Une seule ligne de commentaire au-dessus du code surlequel il s'applique
-	* L'utilisation de plusieurs lignes est bonne
-	* Les commentaires en find de ligne sont interdits!
-
-
-10. <a name="language">Un code, un language</a>
-
-	Les programmes doivent être rédigés dans un language, quelque soit le language, le mainteneur ou les mainteneurs doivent donner les bonnes pratiques.
-
-<<<<<<< HEAD
-
-## Appendice
-
-### Première virgule.
-=======
+9. <a name="comments">Comments</a>
+
   * Single line above the code that is subject
   * Multiline is good
   * End of line comments are prohibited!
@@ -1864,14 +1053,9 @@
 10. <a name="language">One Language Code</a>
 
     Programs should be written in one language, whatever that language may be, as dictated by the maintainer or maintainers.
->>>>>>> ee47c322
-
-
-Tout projet qui cite ce document comme son guide de style de base ne pourra accepter le formatage du code première virgule, sauf mention contraire.
-
-<<<<<<< HEAD
-(cf: https://mail.mozilla.org/pipermail/es-discuss/2011-September/016805.html)
-Notable: "That is horrible, and a reason to reject comma first.", "comma-first still is to be avoided"
-=======
-Any project that cites this document as its base style guide will not accept comma first code formatting, unless explicitly specified otherwise by that project's author.
->>>>>>> ee47c322
+
+## Appendix
+
+### Comma First.
+
+Any project that cites this document as its base style guide will not accept comma first code formatting, unless explicitly specified otherwise by that project's author.